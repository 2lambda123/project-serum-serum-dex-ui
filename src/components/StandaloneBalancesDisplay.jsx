import { Button, Col, Divider, Row } from 'antd';
import React, { useState } from 'react';
import FloatingElement from './layout/FloatingElement';
import styled from 'styled-components';
import {
  useBalances,
  useMarket,
  useSelectedBaseCurrencyAccount,
  useSelectedOpenOrdersAccount,
  useSelectedQuoteCurrencyAccount,
} from '../utils/markets';
import DepositDialog from './DepositDialog';
import TransferDialog from './TransferDialog';
import { useWallet } from '../utils/wallet';
import Link from './Link';
import { settleFunds } from '../utils/send';
import { useSendConnection } from '../utils/connection';
<<<<<<< HEAD
import WalletConnect from './WalletConnect';
=======
import { notify } from '../utils/notifications';
>>>>>>> 37067f2f

const RowBox = styled(Row)`
  padding-bottom: 20px;
`;

const Tip = styled.p`
  font-size: 12px;
  padding-top: 6px;
`;

const Label = styled.span`
  color: rgba(255, 255, 255, 0.5);
`;

const ActionButton = styled(Button)`
  color: #2abdd2;
  background-color: #212734;
  border-width: 0px;
`;

export default function StandaloneBalancesDisplay() {
  const { baseCurrency, quoteCurrency, market } = useMarket();
  const balances = useBalances();
  const openOrdersAccount = useSelectedOpenOrdersAccount(true);
  const connection = useSendConnection();
<<<<<<< HEAD
  const { providerUrl, providerName, wallet, connected } = useWallet();
  const [depositCoin, setDepositCoin] = useState('');
  const [transferCoin, setTransferCoin] = useState(null);
=======
  const { providerUrl, providerName, wallet } = useWallet();
  const [baseOrQuote, setBaseOrQuote] = useState('');
>>>>>>> 37067f2f
  const baseCurrencyAccount = useSelectedBaseCurrencyAccount();
  const quoteCurrencyAccount = useSelectedQuoteCurrencyAccount();
  const baseCurrencyBalances =
    balances && balances.find((b) => b.coin === baseCurrency);
  const quoteCurrencyBalances =
    balances && balances.find((b) => b.coin === quoteCurrency);

  async function onSettleFunds() {
    try {
      await settleFunds({
        market,
        openOrders: openOrdersAccount,
        connection,
        wallet,
        baseCurrencyAccount,
        quoteCurrencyAccount,
      });
    } catch (e) {
      notify({
        message: 'Error settling funds',
        description: e.message,
        type: 'error',
      });
    }
  }

  return (
    <FloatingElement style={{ flex: 1, paddingTop: 10 }}>
      {[
<<<<<<< HEAD
        [
          market?.baseMintAddress,
          baseCurrency,
          baseCurrencyAccount,
          baseCurrencyBalances,
        ],
        [
          market?.quoteMintAddress,
          quoteCurrency,
          quoteCurrencyAccount,
          quoteCurrencyBalances,
        ],
      ].map(([mint, currency, account, balances], index) => (
=======
        [baseCurrency, baseCurrencyBalances, 'base'],
        [quoteCurrency, quoteCurrencyBalances, 'quote'],
      ].map(([currency, balances, baseOrQuote], index) => (
>>>>>>> 37067f2f
        <React.Fragment key={index}>
          <Divider style={{ borderColor: 'white' }}>{currency}</Divider>
          {connected ? (
            <>
              <RowBox
                align="middle"
                justify="space-between"
                style={{ paddingBottom: 12 }}
              >
                <Col>
                  <Label>Wallet balance:</Label>
                </Col>
                <Col>{balances && balances.wallet}</Col>
              </RowBox>
              <RowBox
                align="middle"
                justify="space-between"
                style={{ paddingBottom: 12 }}
              >
                <Col>
                  <Label>Unsettled balance:</Label>
                </Col>
                <Col>{balances && balances.unsettled}</Col>
              </RowBox>
            </>
          ) : (
            <div
              style={{
                display: 'flex',
                justifyContent: 'center',
                paddingBottom: 12,
              }}
            >
              <WalletConnect />
            </div>
          )}
          <RowBox align="middle" justify="space-around">
            <Col style={{ width: 100 }}>
              <ActionButton
                block
                size="large"
<<<<<<< HEAD
                disabled={!connected}
                onClick={() => setDepositCoin(currency)}
=======
                onClick={() => setBaseOrQuote(baseOrQuote)}
>>>>>>> 37067f2f
              >
                Deposit
              </ActionButton>
            </Col>
            <Col style={{ width: 100 }}>
              <ActionButton
                block
                size="large"
                disabled={!connected}
                onClick={() =>
                  setTransferCoin({
                    coin: currency,
                    source: account?.pubkey,
                    mint,
                  })
                }
              >
                Transfer
              </ActionButton>
            </Col>
            <Col style={{ width: 100 }}>
              <ActionButton
                block
                size="large"
                disabled={!connected}
                onClick={onSettleFunds}
              >
                Settle
              </ActionButton>
            </Col>
          </RowBox>
          <Tip>
            All deposits go to your{' '}
            <Link external to={providerUrl}>
              {providerName}
            </Link>{' '}
            wallet
          </Tip>
        </React.Fragment>
      ))}
      <DepositDialog
        baseOrQuote={baseOrQuote}
        onClose={() => setBaseOrQuote('')}
      />
      <TransferDialog
        transferCoin={transferCoin}
        onClose={() => setTransferCoin(null)}
      />
    </FloatingElement>
  );
}<|MERGE_RESOLUTION|>--- conflicted
+++ resolved
@@ -15,11 +15,8 @@
 import Link from './Link';
 import { settleFunds } from '../utils/send';
 import { useSendConnection } from '../utils/connection';
-<<<<<<< HEAD
 import WalletConnect from './WalletConnect';
-=======
 import { notify } from '../utils/notifications';
->>>>>>> 37067f2f
 
 const RowBox = styled(Row)`
   padding-bottom: 20px;
@@ -45,14 +42,10 @@
   const balances = useBalances();
   const openOrdersAccount = useSelectedOpenOrdersAccount(true);
   const connection = useSendConnection();
-<<<<<<< HEAD
   const { providerUrl, providerName, wallet, connected } = useWallet();
-  const [depositCoin, setDepositCoin] = useState('');
+  const [baseOrQuote, setBaseOrQuote] = useState('');
   const [transferCoin, setTransferCoin] = useState(null);
-=======
-  const { providerUrl, providerName, wallet } = useWallet();
-  const [baseOrQuote, setBaseOrQuote] = useState('');
->>>>>>> 37067f2f
+
   const baseCurrencyAccount = useSelectedBaseCurrencyAccount();
   const quoteCurrencyAccount = useSelectedQuoteCurrencyAccount();
   const baseCurrencyBalances =
@@ -82,25 +75,21 @@
   return (
     <FloatingElement style={{ flex: 1, paddingTop: 10 }}>
       {[
-<<<<<<< HEAD
         [
           market?.baseMintAddress,
           baseCurrency,
           baseCurrencyAccount,
           baseCurrencyBalances,
+          'base',
         ],
         [
           market?.quoteMintAddress,
           quoteCurrency,
           quoteCurrencyAccount,
           quoteCurrencyBalances,
+          'quote',
         ],
-      ].map(([mint, currency, account, balances], index) => (
-=======
-        [baseCurrency, baseCurrencyBalances, 'base'],
-        [quoteCurrency, quoteCurrencyBalances, 'quote'],
-      ].map(([currency, balances, baseOrQuote], index) => (
->>>>>>> 37067f2f
+      ].map(([mint, currency, account, balances, baseOrQuote], index) => (
         <React.Fragment key={index}>
           <Divider style={{ borderColor: 'white' }}>{currency}</Divider>
           {connected ? (
@@ -142,12 +131,8 @@
               <ActionButton
                 block
                 size="large"
-<<<<<<< HEAD
                 disabled={!connected}
-                onClick={() => setDepositCoin(currency)}
-=======
                 onClick={() => setBaseOrQuote(baseOrQuote)}
->>>>>>> 37067f2f
               >
                 Deposit
               </ActionButton>
@@ -156,7 +141,7 @@
               <ActionButton
                 block
                 size="large"
-                disabled={!connected}
+                disabled={!connected || !account?.pubkey}
                 onClick={() =>
                   setTransferCoin({
                     coin: currency,
@@ -172,7 +157,7 @@
               <ActionButton
                 block
                 size="large"
-                disabled={!connected}
+                disabled={!connected || !openOrdersAccount}
                 onClick={onSettleFunds}
               >
                 Settle
