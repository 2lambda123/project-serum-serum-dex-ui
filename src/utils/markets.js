--- conflicted
+++ resolved
@@ -1019,7 +1019,6 @@
   return openOrderAccountBalances;
 }
 
-<<<<<<< HEAD
 export function calculateBestPrice(orderbook, size) {
   let remainingSize = size;
   for (let [price, size] of orderbook?.asks) {
@@ -1027,7 +1026,8 @@
     if (remainingSize <= 0) return price;
   }
   return orderbook?.asks[orderbook.asks.length - 1]?.[0];
-=======
+}
+
 export function getMarketInfos(customMarkets) {
   const customMarketsInfo = customMarkets.map((m) => ({
     ...m,
@@ -1036,5 +1036,4 @@
   }));
 
   return [...customMarketsInfo, ...USE_MARKETS];
->>>>>>> 37067f2f
 }