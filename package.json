{
  "name": "serum-dex-ui",
  "version": "0.1.0",
  "private": true,
  "homepage": "https://dex.projectserum.com/",
  "dependencies": {
    "@ant-design/icons": "^4.2.1",
    "@craco/craco": "^5.6.4",
    "@project-serum/serum": "0.13.7",
    "@project-serum/sol-wallet-adapter": "^0.1.1",
<<<<<<< HEAD
    "@solana/spl-token": "0.0.11",
    "@solana/spl-token-swap": "0.0.2",
    "@solana/web3.js": "0.71.10",
=======
    "@solana/web3.js": "0.83.1",
>>>>>>> 221bad7c
    "@testing-library/jest-dom": "^4.2.4",
    "@testing-library/react": "^9.3.2",
    "@testing-library/user-event": "^7.1.2",
    "@tsconfig/node12": "^1.0.7",
    "@types/bn.js": "^4.11.6",
    "@types/jest": "^26.0.14",
    "@types/node": "^14.11.4",
    "@types/react": "^16.9.51",
    "@types/react-dom": "^16.9.8",
    "antd": "^4.6.0",
    "bn.js": "^5.1.3",
    "buffer-layout": "^1.2.0",
    "craco-less": "^1.17.0",
    "immutable-tuple": "^0.4.10",
    "jazzicon": "^1.5.0",
    "qrcode.react": "^1.0.0",
    "react": "^16.13.1",
    "react-app-polyfill": "^1.0.5",
    "react-copy-to-clipboard": "^5.0.2",
    "react-dom": "^16.13.1",
    "react-router": "^5.2.0",
    "react-router-dom": "^5.2.0",
    "react-scripts": "3.4.3",
    "recharts": "^1.8.5",
    "styled-components": "^5.1.1",
    "typescript": "^3.9.7"
  },
  "scripts": {
    "predeploy": "git pull --ff-only && yarn && yarn build",
    "deploy": "gh-pages -d build",
    "start": "craco start",
    "build": "craco build",
    "test": "craco test",
    "eject": "react-scripts eject",
    "prettier": "prettier --write ."
  },
  "eslintConfig": {
    "extends": "react-app"
  },
  "jest": {
    "transformIgnorePatterns": [
      "^.+\\.cjs$"
    ]
  },
  "browserslist": {
    "production": [
      ">0.2%",
      "not dead",
      "not op_mini all"
    ],
    "development": [
      "last 1 chrome version",
      "last 1 firefox version",
      "last 1 safari version"
    ]
  },
  "prettier": {
    "singleQuote": true,
    "arrowParens": "always",
    "trailingComma": "all"
  },
  "husky": {
    "hooks": {
      "pre-commit": "lint-staged"
    }
  },
  "devDependencies": {
    "gh-pages": "^3.1.0",
    "git-format-staged": "^2.1.0",
    "husky": "^4.2.5",
    "lint-staged": ">=10",
    "prettier": "^2.0.5"
  },
  "lint-staged": {
    "*.{js,jsx,css,md}": "prettier --write"
  }
}<|MERGE_RESOLUTION|>--- conflicted
+++ resolved
@@ -8,13 +8,9 @@
     "@craco/craco": "^5.6.4",
     "@project-serum/serum": "0.13.7",
     "@project-serum/sol-wallet-adapter": "^0.1.1",
-<<<<<<< HEAD
     "@solana/spl-token": "0.0.11",
     "@solana/spl-token-swap": "0.0.2",
-    "@solana/web3.js": "0.71.10",
-=======
     "@solana/web3.js": "0.83.1",
->>>>>>> 221bad7c
     "@testing-library/jest-dom": "^4.2.4",
     "@testing-library/react": "^9.3.2",
     "@testing-library/user-event": "^7.1.2",
